--- conflicted
+++ resolved
@@ -1117,32 +1117,24 @@
         <translation> ו- </translation>
     </message>
     <message>
-<<<<<<< HEAD
-=======
+        <location filename="../sendcoinsdialog.cpp" line="129"/>
+        <source>The amount to pay must be larger than 0.</source>
+        <translation>הכמות לשלם חייבת להיות גדולה מ-0.</translation>
+    </message>
+    <message>
+        <location filename="../sendcoinsdialog.cpp" line="139"/>
+        <source>The total exceeds your balance when the %1 transaction fee is included.</source>
+        <translation>הכמות הכוללת, ובכללה עמלת פעולה בסך %1, עולה על המאזן שלך.</translation>
+    </message>
+    <message>
+        <location filename="../sendcoinsdialog.cpp" line="145"/>
+        <source>Duplicate address found, can only send to each address once per send operation.</source>
+        <translation>כתובת כפולה נמצאה, ניתן לשלוח לכל כתובת רק פעם אחת בכל פעולת שליחה.</translation>
+    </message>
+    <message>
         <location filename="../sendcoinsdialog.cpp" line="124"/>
         <source>The recipient address is not valid, please recheck.</source>
         <translation>כתובת המקבל אינה תקינה, אנא בדוק שנית.</translation>
-    </message>
-    <message>
->>>>>>> be2e2845
-        <location filename="../sendcoinsdialog.cpp" line="129"/>
-        <source>The amount to pay must be larger than 0.</source>
-        <translation>הכמות לשלם חייבת להיות גדולה מ-0.</translation>
-    </message>
-    <message>
-        <location filename="../sendcoinsdialog.cpp" line="139"/>
-        <source>The total exceeds your balance when the %1 transaction fee is included.</source>
-        <translation>הכמות הכוללת, ובכללה עמלת פעולה בסך %1, עולה על המאזן שלך.</translation>
-    </message>
-    <message>
-        <location filename="../sendcoinsdialog.cpp" line="145"/>
-        <source>Duplicate address found, can only send to each address once per send operation.</source>
-        <translation>כתובת כפולה נמצאה, ניתן לשלוח לכל כתובת רק פעם אחת בכל פעולת שליחה.</translation>
-    </message>
-    <message>
-        <location filename="../sendcoinsdialog.cpp" line="124"/>
-        <source>The recipient address is not valid, please recheck.</source>
-        <translation type="unfinished">כתובת המקבל אינה תקינה, אנא בדוק שנית.</translation>
     </message>
     <message>
         <location filename="../sendcoinsdialog.cpp" line="134"/>
@@ -1914,15 +1906,9 @@
         <translation>ציין קובץ pid (ברירת מחדל: bitcoind.pid)</translation>
     </message>
     <message>
-<<<<<<< HEAD
         <location filename="../bitcoinstrings.cpp" line="108"/>
         <source>Usage</source>
         <translation>שימוש</translation>
-=======
-        <location filename="../bitcoinstrings.cpp" line="32"/>
-        <source>Find peers using DNS lookup (default: 1)</source>
-        <translation type="unfinished">מצא עמיתים ע&quot;י חיפוש DNS (ברירת מחדל: 1)</translation>
->>>>>>> be2e2845
     </message>
     <message>
         <location filename="../bitcoinstrings.cpp" line="112"/>
@@ -1993,7 +1979,7 @@
     <message>
         <location filename="../bitcoinstrings.cpp" line="32"/>
         <source>An error occurred while setting up the RPC port %i for listening: %s</source>
-        <translation type="unfinished"></translation>
+        <translation>שגיאה אירעה במהלך קביעת פורט RPC %i להאזנה: %s</translation>
     </message>
     <message>
         <location filename="../bitcoinstrings.cpp" line="46"/>
@@ -2003,7 +1989,7 @@
     <message>
         <location filename="../bitcoinstrings.cpp" line="66"/>
         <source>Find peers using DNS lookup (default: 1)</source>
-        <translation type="unfinished"></translation>
+        <translation type="unfinished">מצא עמיתים ע&quot;י חיפוש DNS (ברירת מחדל: 1)</translation>
     </message>
     <message>
         <location filename="../bitcoinstrings.cpp" line="73"/>
